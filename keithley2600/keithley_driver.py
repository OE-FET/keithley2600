# -*- coding: utf-8 -*-
#
# Copyright © keithley2600 Project Contributors
# Licensed under the terms of the MIT License
# (see keithley2600/__init__.py for details)

"""
Core driver with the low level functions

"""

# system imports
from __future__ import absolute_import, division, print_function
import visa
import logging
import threading
import numpy as np
import time

# local import
from keithley2600.keithley_doc import CONSTANTS, FUNCTIONS, PROPERTIES, CLASSES, PROPERTY_LISTS
from keithley2600.sweep_data_class import TransistorSweepData

logger = logging.getLogger(__name__)

try:
    basestring
except NameError:
    basestring = str


class MagicPropertyList(object):
    """Mimics a Keithley TSP property list

    Class which mimics a Keithley TSP property list and can be dynamically
    created. It fowards all calls to the _read method of the parent class and
    assignments to the _write method. Aribitrary values can be assigned, as
    long as _write can handle them.

    This class is designed to look like a  Keithley TSP "attribute" list,
    forward function calls to the Keithley, and return the results.

    """

    def __init__(self, name, parent):
        if not isinstance(name, basestring):
            raise ValueError('First argument must be of type str.')
        self._name = name
        self._parent = parent

    def __getitem__(self, i):
        """Gets i-th item: query item from parent class

        Args:
            i: An integer item number

        Returns:
            Result from _query call of parent class.
        """
        new_name = '%s[%s]' % (self._name, i)
        return self._query(new_name)

    def __setitem__(self, i, value):
        """Stes i-th item: set item at parent class

        Args:
            i: An integer item number
            value: An input object that can be accepted by parent class.

        Returns:
            None.
        """
        value = self._convert_input(value)
        new_name = '%s[%s] = %s' % (self._name, i, value)
        self._write(new_name)

    def __iter__(self):
        return self

    def _write(self, value):
        """Forward _write calls to parent class."""
        self._parent._write(value)

    def _query(self, value):
        """Forward _query calls to parent class."""
        return self._parent._query(value)

    def _convert_input(self, value):
        """Forward _convert_input calls to parent class."""
        try:
            return self._parent._convert_input(value)
        except AttributeError:
            return value

    def getdoc():
        """Prevent pydoc from trying to document this class. This could
        conflict with on-demand creation of attributes."""
        pass


class MagicFunction(object):
    """Mimics a Keithley TSP function

    Class which mimics a function and can be dynamically created. It fowards
    all calls to the _query method of the parent class and returns the result
    from _query. Calls accept aribitrary arguments, as long as _query can
    handle them.

    This class is designed to look like a Keithley TSP function, forward
    function calls to the Keithley, and return the results.

    """

    def __init__(self, name, parent):
        if not isinstance(name, basestring):
            raise ValueError('First argument must be of type str.')
        self._name = name
        self._parent = parent

    def __call__(self, *args, **kwargs):
        """Pass on calls to `self.prent._write`, store result in variable.
        Querying results from function calls directly may result in
        a VisaIOError if the function does not return anything."""

        # convert incompatible aruments, return all arguments as tuple
        args = tuple(self._parent._convert_input(a) for a in args)
        # remove outside brackets and all quotation marks
        args_string = str(args).strip("(),").replace("'", "")
        # pass on calls to self._write as string representing function call
        self._parent._write('result = %s(%s)' % (self._name, args_string))
        # query for result in second call
        return self._parent._query('result')


class MagicClass(object):
    """Mimics a TSP command group

    Class which dynamically creates new attributes on access. These can be
    functions, properties, or other classes.

    MagicClass need the strings in FUNCTIONS and PROPERTIES to determine if the
    accessed attribute should behave like a function or property. Otherwise, it
    is assumed to be a new class.

    Attribute setters and getters are forwarded to _write and _query functions
    from the parent class. New functions are created as instances of
    MagicFunction, new classes are created as instances of MagicClass.

    MagicClass is designed to mimic a Keithley TSP command group with
    functions, attributes, and subordinate command groups.

    USAGE:
        inst = MagicClass('keithley')
        inst.reset() - Dynamically creates a new attribute 'reset' as an instance
                       of MagicFunction, then calls it.
        inst.beeper  - Dynamically creats new attribute 'beeper' and sets it to
                       a new MagicClass instance.
        newclass.beeper.enable - Fakes the property 'enable' of 'beeper'
                                 with _write as setter and _query as getter.

    """

    _name = ''
    _parent = None

    def __init__(self, name, parent=None):
        if not isinstance(name, basestring):
            raise ValueError('First argument must be of type str.')
        self._name = name
        self._parent = parent

    def __getattr__(self, attr_name):
        """Custom getter

        Get attributes as usual if they exist. Otherwise, fall back to
        `self.__get_global_handler`.
        """
        try:
            try:
                # check if attribute already exists. return attr if yes.
                return object.__getattr__(self, attr_name)
            except AttributeError:
                # check if key already exists. return value if yes.
                return self.__dict__[attr_name]
        except KeyError:
            # handle if not
            return self.__get_global_handler(attr_name)

    def __get_global_handler(self, attr_name):
        """Custom getter

        Create attribute as MagicClass, MagicFunction or MagicPropertyList
        instance if it is an expected Keithley TSP command group, function or
        property list. Query and return value if attribute corresponds to a
        Keithley TSP constant. Otherwise raise standard AttributeError.

        Args:
            attr_name: Attrbute name.

        Returns:
            Instance or MagicClass, MagicFunction or MagicPropertyList.

        Raises:
            AttributeError if attribute is not expected.
        """

        # create callable sub-class for new attr
        new_name = '%s.%s' % (self._name, attr_name)
        new_name = new_name.strip('.')

        if attr_name in FUNCTIONS:
            handler = MagicFunction(new_name, parent=self)
            self.__dict__[new_name] = handler

        elif attr_name in PROPERTIES or attr_name in CONSTANTS:
            if new_name in PROPERTY_LISTS:
                handler = MagicPropertyList(new_name, parent=self)
            else:
                handler = self._query(new_name)

        elif attr_name in CLASSES:
            handler = MagicClass(new_name, parent=self)
            self.__dict__[new_name] = handler

        else:
            raise AttributeError("'%s' object has no attribute '%s'" % (type(self), attr_name))

        return handler

    def __setattr__(self, attr_name, value):
        """Custom setter

        Forward setting commands to `self._write` for expected Keithley TSP
        attributes. Otherwise use default setter.

        Args:
            attr_name: Attrbute name.
            value: Value to set.

        Returns:
            None.

        Raises:
            ValueError if trying to write a value to read-only Keithley
            attributes.
        """
        if attr_name in PROPERTIES:
            value = self._convert_input(value)
            self._write('%s.%s = %s' % (self._name, attr_name, value))
        elif attr_name in CONSTANTS:
            raise ValueError('%s.%s is read-only.' % (self._name, attr_name))
        else:
            object.__setattr__(self, attr_name, value)
            self.__dict__[attr_name] = value

    def _write(self, value):
        """Forward _write calls to parent class."""
        self._parent._write(value)

    def _query(self, value):
        """Forward _query calls to parent class."""
        return self._parent._query(value)

    def _convert_input(self, value):
        """Forward _convert_input calls to parent class."""
        try:
            return self._parent._convert_input(value)
        except AttributeError:
            return value

    def __getitem__(self, i):
        """Return new MagicClass instance for every item."""
        new_name = '%s[%s]' % (self._name, i)
        new_class = MagicClass(new_name, parent=self)
        return new_class

    def __iter__(self):
        return self

    def getdoc():
        """Prevent pydoc from trying to document this class. This could
        conflict with on-demand creation of attributes."""
        pass


class KeithleyIOError(Exception):
    pass


class Keithley2600Base(MagicClass):
    """Keithley2600 driver

    Keithley driver for base functions. It replicates the functionality and
    syntax from the Keithley TSP commands, which have a syntax similar to
    python. Attributes are created on-access if they correspond to Keithley TSP
    type commands.

    Warning:
        There are currntly no checks for allowed arguments in the base
        commands. See the Keithley 2600 reference manual for all available
        commands and arguments. Almost all remotely accessible commands can be
        used with this driver. NOT SUPPORTED ARE:
             * tspnet.excecute() # conflicts with Python's excecute command
             * lan.trigger[N].connected # conflicts with the connected attribute of Keithley2600Base
             * All Keithley IV sweep commands. We implement our own in the
               Keithley2600 class.

    Example:
        >>> keithley = Keithley2600Base('TCPIP0::192.168.2.121::INSTR')
        >>> keithley.smua.measure.v()  # measures the smuA voltage
        >>> keithley.smua.source.levelv = -40  # applies -40V to smuA

    Documentation:
        See the Keithley 2600 reference manual for all available commands and
        arguments.

    Attributes:
        _lock (threading.RLock): Lock to prevent simultaneaous calls to
            the Keithley.
        connection (visa resouce): Attribute holding reference to the actual
            connection.
        connected (bool): Attribute to hold info if connected.
    """

    _lock = threading.RLock()
    connection = False
    connected = False
    busy = False

    # input types that will be accepted as TSP lists by keithley
    TO_TSP_LIST = (list, np.ndarray, tuple, set)

    def __init__(self, visa_address, visa_library='@py'):
        """Initializes driver, connects to Keithley

        Args:
            visa_address: Visa address of Keithley containing connection type
                and system address, e.g., "TCPIP0::192.168.2.121::INSTR". See
                NI-VISA for PyVisa for documentation
            visa_library: Visa backend used by PyVisa. Can be an empty string
                for NI-VISA backend, a path to the visa library, or "@py" for
                the py-visa-py backend.
        """

        MagicClass.__init__(self, name='', parent=self)
        self._name = ''  # visa_address will

        self.abort_event = threading.Event()

        self.visa_address = visa_address
        self.visa_library = visa_library

        # open visa resource manager with selected library / backend
        self.rm = visa.ResourceManager(self.visa_library)
        # connect to keithley
        self.connect()

<<<<<<< HEAD
    def list_resources(self):
        return self.rm.list_resources()
=======
    def __repr__(self):
        return '<%s(%s)>' % (type(self).__name__, self.visa_address)

# =============================================================================
# Connect to keithley
# =============================================================================
>>>>>>> d3a70133

    def connect(self):
        """
        Connects to Keithley and opens pyvisa API.
        """
        try:
            self.connection = self.rm.open_resource(self.visa_address)
            self.connection.read_termination = '\n'
            self.connected = True
            logger.debug('Connected to Keithley at %s.' % self.visa_address)
        except:
            # TODO: catch specific error once implemented in pyvisa-py
            logger.warning('Could not connect to Keithley at %s.' % self.visa_address)
            self.connection = False
            self.connected = False

    def disconnect(self):
        """ Disconnect from Keithley """
        if self.connection:
            try:
                self.connection.close()
                self.connection = False
                self.connected = False
                del self.connection
                logger.debug('Disconnected from Keithley at %s.' % self.visa_address)
            except AttributeError:
                self.connected = False
                pass

# =============================================================================
# Define I/O
# =============================================================================

    def _write(self, value):
        """
        Writes text to Keithley. Input must be a string.
        """
        logger.debug(value)

        if self.connection:
            self.connection.write(value)
        else:
            raise KeithleyIOError('No connection to keithley present. Try to call connect().')

    def _query(self, value):
        """
        Queries and expects response from Keithley. Input must be a string.
        """
        logger.debug('print(%s)' % value)

        if self.connection:
            with self._lock:
                r = self.connection.query('print(%s)' % value)

            return self.parse_response(r)
        else:
            raise KeithleyIOError('No connection to keithley present. Try to call connect().')

    def parse_response(self, string):
        try:
            r = float(string)
        except ValueError:
            if string == 'nil':
                r = None
            elif string == 'true':
                r = True
            elif string == 'false':
                r = False
            else:
                r = string

        return r

    def _convert_input(self, value):
        """ Convert bools to lower case strings and lists / tuples to comma delimted strings
        enclosed by curly brackets."""
        if isinstance(value, bool):
            # convert bool True to string 'true'
            value = str(value).lower()
        elif isinstance(value, self.TO_TSP_LIST):
            # convert some iterables to a TSP type list '{1,2,3,4}'
            value = '{%s}' % ', '.join(map(str, value))
        return value


class Keithley2600(Keithley2600Base):
    """Keithley2600 driver with high level functionality

    Keithley driver with acccess to base functions and higher level functions
    such as IV measurements, tranfer and output curves, etc. Base command
    replicate the functionality and syntax from the Keithley TSP functions,
    which have a syntax similar to python.

    Warning:
        There are currntly no checks for allowed arguments in the base
        commands. See the Keithley 2600 reference manual for all available
        commands and arguments. Almost all remotely accessible commands can be
        used with this driver. NOT SUPPORTED ARE:
             * tspnet.excecute() # conflicts with Python's excecute command
             * All Keithley IV sweep commands. We implement our own here.

    Example:
        Base commands from keithley TSP:

        >>> k = Keithley2600('TCPIP0::192.168.2.121::INSTR')
        >>> k.smua.measure.v()  # measures the smuA voltage
        >>> k.smua.source.levelv = -40  # sets source level of smuA

        New mid-level commands:

        >>> data = k.readBuffer('smua.nvbuffer1')
        >>> k.clearBuffer(k.sma) # clears buffer of smuA
        >>> k.setIntegrationTime(k.smua, 0.001) # in sec

        >>> k.applyVoltage(k.smua, -60) # applies -60V to smuA
        >>> k.applyCurrent(k.smub, 0.1) # sources 0.1A from smuB
        >>> k.rampToVoltage(k.smua, 10, delay=0.1, stepSize=1)

        >>> k.voltageSweepSingleSMU(smu=k.smua, smu_sweeplist=list(range(0, 61)),
                                    tInt=0.1, delay=-1, pulsed=False)  # records single SMU IV curve
        >>> k.voltageSweepDualSMU(smu1=k.smua, smu2=k.smub, smu1_sweeplist=list(range(0, 61)),
                                  smu2_sweeplist=list(range(0, 61)), tInt=0.1, delay=-1,
                                  pulsed=False)  # records dual SMU IV curve

        New high-level commands:

        >>> data1 = k.outputMeasurement(...) # records output curve
        >>> data2 = k.transferMeasurement(...) # records transfer curve

    Attributes:
        SMU_LIST (list): List containing strings of all smu names.
    """

    SMU_LIST = ['smua', 'smub']

    def __init__(self, visa_address, visa_library='@py'):
        Keithley2600Base.__init__(self, visa_address, visa_library)

    def __repr__(self):
        return '<%s(%s)>' % (type(self).__name__, self.visa_address)

    def _check_smu(self, smu):
        """Check if selected smu is indeed present."""
        assert smu._name.split('.')[-1] in self.SMU_LIST

    def _get_smu_string(self, smu):
        return smu._name.split('.')[-1]

# =============================================================================
# Define lower level control functions
# =============================================================================

    def readBuffer(self, bufferName):
        """
        Reads buffer values and returns them as a list.
        Clears buffer afterwards.
        """
        n = int(float(self._query('%s.n' % bufferName)))
        list_out = [0.00] * n
        for i in range(0, n):
            list_out[i] = float(self._query('%s[%d]' % (bufferName, i+1)))

        # clears buffer
        self._write('%s.clear()' % bufferName)
        self._write('%s.clearcache()' % bufferName)
        return list_out

    def clearBuffer(self, smu):
        """Clears buffer of a given smu."""

        self._check_smu(smu)

        smu.nvbuffer1.clear()
        smu.nvbuffer2.clear()

        smu.nvbuffer1.clearcache()
        smu.nvbuffer2.clearcache()

    def setIntegrationTime(self, smu, tInt):
        """Sets the integration time of SMU for measurements in sec.

        Args:
            smu (keithley smu object): Smu set apply settings.
            tInt (float): Integration time in sec. Value must be betweeen 0.001
                and 25 power line cycles.
        Raises:
            ValueError for too short or long integration times.
        """

        self._check_smu(smu)

        # determine number of power-line-cycles used for integration
        freq = self.localnode.linefreq
        nplc = tInt * freq

        if nplc < 0.001 or nplc > 25:
            raise ValueError('Integration time must be between 0.001 and 25 ' +
                             'power line cycles of 1/(%s Hz).' % freq)
        smu.measure.nplc = nplc

    def applyVoltage(self, smu, voltage):
        """
        Turns on the specified SMU and applies a voltage.
        """

        self._check_smu(smu)

        smu.source.output = smu.OUTPUT_ON
        smu.source.levelv = voltage

    def applyCurrent(self, smu, curr):
        """
        Turns on the specified SMU and sources a current.
        """
        self._check_smu(smu)

        smu.source.leveli = curr
        smu.source.output = smu.OUTPUT_ON

    def rampToVoltage(self, smu, targetVolt, delay=0.1, stepSize=1):
        """
        Ramps up the voltage of the specified SMU. Beeps when done.

        Args:
            targetVolt (float): Target gate voltage.
            stepSize (float): Size of the voltage ramp steps in Volts.
            delay (float): Delay between steps in sec.
        """

        self._check_smu(smu)

        smu.source.output = smu.OUTPUT_ON

        # get current voltage
        Vcurr = smu.source.levelv
        if Vcurr == targetVolt:
            return

        self.display.smua.measure.func = self.display.MEASURE_DCVOLTS
        self.display.smub.measure.func = self.display.MEASURE_DCVOLTS

        step = np.sign(targetVolt - Vcurr) * abs(stepSize)

        for V in np.arange(Vcurr-step, targetVolt-step, step):
            smu.source.levelv = V
            smu.measure.v()
            time.sleep(delay)

        targetVolt = smu.measure.v()
        logger.info('Gate voltage set to Vg = %s V.' % round(targetVolt))

        self.beeper.beep(0.3, 2400)

    def voltageSweepSingleSMU(self, smu, smu_sweeplist, tInt, delay, pulsed):
        """
        Sweeps voltage at one SMU. Measures and returns current and voltage during sweep.

        Args:
            smu (keithley smu object): 1st SMU to be sweept.
            smu_sweeplist (list): Voltages to sweep through, must be a list,
                tuple, or numpy array.
            tInt (float): Integration time per data point.
            delay (float): Settling delay before measurement.
            pulsed (bool): True or False for pulsed or contineous sweep.

        Returns:
            v_smu (list): Voltages measurement during the sweep in Volts.
            i_smu (list): Currents measurement during the sweep in Amperes.
        """

        # input checks
        self._check_smu(smu)

        # set state to busy
        self.busy = True
        # Define lists containing results. If we abort early, we have something to return.
        v_smu, i_smu = [], []

        if self.abort_event.is_set():
            self.busy = False
            return v_smu, i_smu

        # setup smu to sweep through list on trigger
        smu.trigger.source.listv(smu_sweeplist)
        smu.trigger.source.action = smu.ENABLE

        # CONFIGURE INTEGRATION TIME FOR EACH MEASUREMENT
        self.setIntegrationTime(smu, tInt)

        # CONFIGURE SETTLING TIME FOR GATE VOLTAGE, I-LIMIT, ETC...
        smu.measure.delay = delay
        smu.measure.autorangei = smu.AUTORANGE_ON

        # smu.trigger.source.limiti = 0.1

        smu.source.func = smu.OUTPUT_DCVOLTS

        # 2-wire measurement (use SENSE_REMOTE for 4-wire)
        # smu.sense = smu.SENSE_LOCAL

        # clears SMU buffers
        smu.nvbuffer1.clear()
        smu.nvbuffer2.clear()

        smu.nvbuffer1.clearcache()
        smu.nvbuffer2.clearcache()

        # diplay current values during measurement
        self.display.smua.measure.func = self.display.MEASURE_DCAMPS
        self.display.smub.measure.func = self.display.MEASURE_DCAMPS

        # SETUP TRIGGER ARM AND COUNTS
        # trigger count = number of data points in measurement
        # arm count = number of times the measurement is repeated (set to 1)

        npts = len(smu_sweeplist)
        smu.trigger.count = npts

        # SET THE MEASUREMENT TRIGGER ON BOTH SMU'S
        # Set measurment to trigger once a change in the gate value on
        # sweep smu is complete, i.e., a measurment will occur
        # after the voltage is stepped.
        # Both channels should be set to trigger on the sweep smu event
        # so the measurements occur at the same time.

        # enable smu
        smu.trigger.measure.action = smu.ENABLE

        # measure current on trigger, store in buffer of smu
        buffer_smu_1 = '%s.nvbuffer1' % self._get_smu_string(smu)
        buffer_smu_2 = '%s.nvbuffer2' % self._get_smu_string(smu)

        smu.trigger.measure.iv(buffer_smu_1, buffer_smu_2)

        # initiate measure trigger when source is complete
        smu.trigger.measure.stimulus = smu.trigger.SOURCE_COMPLETE_EVENT_ID

        # SET THE ENDPULSE ACTION TO HOLD
        # Options are SOURCE_HOLD AND SOURCE_IDLE, hold maintains same voltage
        # throughout step in sweep (typical IV sweep behavior). idle will allow
        # pulsed IV sweeps.

        if pulsed:
            endPulseAction = 0  # SOURCE_IDLE
        elif not pulsed:
            endPulseAction = 1  # SOURCE_HOLD
        else:
            raise TypeError("'pulsed' must be of type 'bool'.")

        smu.trigger.endpulse.action = endPulseAction

        # SET THE ENDSWEEP ACTION TO HOLD IF NOT PULSED
        # Output voltage will be held after sweep is done!

        smu.trigger.endsweep.action = endPulseAction

        # SET THE EVENT TO TRIGGER THE SMU'S TO THE ARM LAYER
        # A typical measurement goes from idle -> arm -> trigger.
        # The 'trigger.event_id' option sets the transition arm -> trigger
        # to occur after sending *trg to the instrument.

        smu.trigger.arm.stimulus = self.trigger.EVENT_ID

        # Prepare an event blender (blender #1) that triggers when
        # the smua enters the trigger layer or reaches the end of a
        # single trigger layer cycle.

        # triggers when either of the stimuli are true ('or enable')
        self.trigger.blender[1].orenable = True
        self.trigger.blender[1].stimulus[1] = smu.trigger.ARMED_EVENT_ID
        self.trigger.blender[1].stimulus[2] = smu.trigger.PULSE_COMPLETE_EVENT_ID

        # SET THE smu SOURCE STIMULUS TO BE EVENT BLENDER #1
        # A source measure cycle within the trigger layer will occur when
        # either the trigger layer is entered (termed 'armed event') for the
        # first time or a single cycle of the trigger layer is complete (termed
        # 'pulse complete event').

        smu.trigger.source.stimulus = self.trigger.blender[1].EVENT_ID

        # PREPARE AN EVENT BLENDER (blender #2) THAT TRIGGERS WHEN BOTH SMU'S
        # HAVE COMPLETED A MEASUREMENT.
        # This is needed to prevent the next source measure cycle from occuring
        # before the measurement on both channels is complete.

        self.trigger.blender[2].orenable = True  # triggers when both stimuli are true
        self.trigger.blender[2].stimulus[1] = smu.trigger.MEASURE_COMPLETE_EVENT_ID

        # SET THE smu ENDPULSE STIMULUS TO BE EVENT BLENDER #2
        smu.trigger.endpulse.stimulus = self.trigger.blender[2].EVENT_ID

        # TURN ON smu
        smu.source.output = smu.OUTPUT_ON

        # INITIATE MEASUREMENT
        # prepare SMUs to wait for trigger
        smu.trigger.initiate()

        # send trigger
        self._write('*trg')

        # CHECK STATUS BUFFER FOR MEASUREMENT TO FINISH
        # Possible return values:
        # 6 = smua and smub sweeping
        # 4 = only smub sweeping
        # 2 = only smua sweeping
        # 0 = neither smu sweeping

        status = 0
        while status == 0:  # while loop that runs until the sweep begins
            status = self.status.operation.sweeping.condition

        while status > 0:  # while loop that runs until the sweep ends
            status = self.status.operation.sweeping.condition

        # EXTRACT DATA FROM SMU BUFFERS

        v_smu = self.readBuffer(buffer_smu_2)
        i_smu = self.readBuffer(buffer_smu_1)

        self.clearBuffer(smu)

        self.busy = False

        return v_smu, i_smu

    def voltageSweepDualSMU(self, smu1, smu2, smu1_sweeplist, smu2_sweeplist, tInt, delay, pulsed):
        """
        Sweeps voltages at two SMUs. Measures and returns current and voltage during sweep.

        Args:
            smu1 (keithley smu object): 1st SMU to be sweept.
            smu2 (keithley smu object): 2nd SMU to be sweept.
            smu1_sweeplist: List of voltages to sweep at smu1 (can be a numpy
                 array, list or tuple).
            smu2_sweeplist: List of voltages to sweep at smu2 (can be a numpy
                array, list or tuple).
            tInt (float): Integration time per data point (float), must be
                between 0.001 to 25 times the power line frequency
            delay (float): Settling delay before measurement.
            pulsed (float): Continous or pulsed sweep.

        Returns:
            v_smu1 (list): Voltages measurement during the sweep in Volts at
                the first smu.
            i_smu1 (list): Currents measurement during the sweep in Amperes at
                the first smu.
            v_smu2 (list): Voltages measurement during the sweep in Volts at
                the second smu.
            i_smu2 (list): Currents measurement during the sweep in Amperes at
                the second smu.
        """

        # input checks
        self._check_smu(smu1)
        self._check_smu(smu2)

        assert len(smu1_sweeplist) == len(smu2_sweeplist)

        # set state to busy
        self.busy = True
        # Define lists containing results. If we abort early, we have something to return.
        v_smu1, i_smu1, v_smu2, i_smu2 = [], [], [], []

        if self.abort_event.is_set():
            self.busy = False
            return v_smu1, i_smu1, v_smu2, i_smu2

        # Setup smua/smub for sweep measurement. The voltage is swept through the given lists

        # setup smu1 and smu2 to sweep through lists on trigger
        smu1.trigger.source.listv(smu1_sweeplist)
        smu1.trigger.source.action = smu1.ENABLE

        smu2.trigger.source.listv(smu2_sweeplist)
        smu2.trigger.source.action = smu2.ENABLE

        # CONFIGURE INTEGRATION TIME FOR EACH MEASUREMENT
        self.setIntegrationTime(smu1, tInt)
        self.setIntegrationTime(smu2, tInt)

        # CONFIGURE SETTLING TIME FOR GATE VOLTAGE, I-LIMIT, ETC...
        smu1.measure.delay = delay
        smu2.measure.delay = delay

        smu1.measure.autorangei = smu1.AUTORANGE_ON
        smu2.measure.autorangei = smu2.AUTORANGE_ON

        # smu1.trigger.source.limiti = 0.1
        # smu2.trigger.source.limiti = 0.1

        smu1.source.func = smu1.OUTPUT_DCVOLTS
        smu2.source.func = smu2.OUTPUT_DCVOLTS

        # 2-wire measurement (use SENSE_REMOTE for 4-wire)
        # smu1.sense = smu1.SENSE_LOCAL
        # smu2.sense = smu2.SENSE_LOCAL

        # clears SMU buffers
        smu1.nvbuffer1.clear()
        smu1.nvbuffer2.clear()
        smu2.nvbuffer1.clear()
        smu2.nvbuffer2.clear()

        smu1.nvbuffer1.clearcache()
        smu1.nvbuffer2.clearcache()
        smu2.nvbuffer1.clearcache()
        smu2.nvbuffer2.clearcache()

        # diplay current values during measurement
        self.display.smua.measure.func = self.display.MEASURE_DCAMPS
        self.display.smub.measure.func = self.display.MEASURE_DCAMPS

        # SETUP TRIGGER ARM AND COUNTS
        # trigger count = number of data points in measurement
        # arm count = number of times the measurement is repeated (set to 1)

        npts = len(smu1_sweeplist)

        smu1.trigger.count = npts
        smu2.trigger.count = npts

        # SET THE MEASUREMENT TRIGGER ON BOTH SMU'S
        # Set measurment to trigger once a change in the gate value on
        # sweep smu is complete, i.e., a measurment will occur
        # after the voltage is stepped.
        # Both channels should be set to trigger on the sweep smu event
        # so the measurements occur at the same time.

        # enable smu
        smu1.trigger.measure.action = smu1.ENABLE
        smu2.trigger.measure.action = smu2.ENABLE

        # measure current on trigger, store in buffer of smu
        buffer_smu1_1 = '%s.nvbuffer1' % self._get_smu_string(smu1)
        buffer_smu1_2 = '%s.nvbuffer2' % self._get_smu_string(smu1)

        buffer_smu2_1 = '%s.nvbuffer1' % self._get_smu_string(smu2)
        buffer_smu2_2 = '%s.nvbuffer2' % self._get_smu_string(smu2)

        smu1.trigger.measure.iv(buffer_smu1_1, buffer_smu1_2)
        smu2.trigger.measure.iv(buffer_smu2_1, buffer_smu2_2)

        # initiate measure trigger when source is complete
        smu1.trigger.measure.stimulus = smu1.trigger.SOURCE_COMPLETE_EVENT_ID
        smu2.trigger.measure.stimulus = smu1.trigger.SOURCE_COMPLETE_EVENT_ID

        # SET THE ENDPULSE ACTION TO HOLD
        # Options are SOURCE_HOLD AND SOURCE_IDLE, hold maintains same voltage
        # throughout step in sweep (typical IV sweep behavior). idle will allow
        # pulsed IV sweeps.

        if pulsed:
            endPulseAction = 0  # SOURCE_IDLE
        elif not pulsed:
            endPulseAction = 1  # SOURCE_HOLD
        else:
            raise TypeError("'pulsed' must be of type 'bool'.")

        smu1.trigger.endpulse.action = endPulseAction
        smu2.trigger.endpulse.action = endPulseAction

        # SET THE ENDSWEEP ACTION TO HOLD IF NOT PULSED
        # Output voltage will be held after sweep is done!

        smu1.trigger.endsweep.action = endPulseAction
        smu2.trigger.endsweep.action = endPulseAction

        # SET THE EVENT TO TRIGGER THE SMU'S TO THE ARM LAYER
        # A typical measurement goes from idle -> arm -> trigger.
        # The 'trigger.event_id' option sets the transition arm -> trigger
        # to occur after sending *trg to the instrument.

        smu1.trigger.arm.stimulus = self.trigger.EVENT_ID

        # Prepare an event blender (blender #1) that triggers when
        # the smua enters the trigger layer or reaches the end of a
        # single trigger layer cycle.

        # triggers when either of the stimuli are true ('or enable')
        self.trigger.blender[1].orenable = True
        self.trigger.blender[1].stimulus[1] = smu1.trigger.ARMED_EVENT_ID
        self.trigger.blender[1].stimulus[2] = smu1.trigger.PULSE_COMPLETE_EVENT_ID

        # SET THE smu1 SOURCE STIMULUS TO BE EVENT BLENDER #1
        # A source measure cycle within the trigger layer will occur when
        # either the trigger layer is entered (termed 'armed event') for the
        # first time or a single cycle of the trigger layer is complete (termed
        # 'pulse complete event').

        smu1.trigger.source.stimulus = self.trigger.blender[1].EVENT_ID

        # PREPARE AN EVENT BLENDER (blender #2) THAT TRIGGERS WHEN BOTH SMU'S
        # HAVE COMPLETED A MEASUREMENT.
        # This is needed to prevent the next source measure cycle from occuring
        # before the measurement on both channels is complete.

        self.trigger.blender[2].orenable = False  # triggers when both stimuli are true
        self.trigger.blender[2].stimulus[1] = smu1.trigger.MEASURE_COMPLETE_EVENT_ID
        self.trigger.blender[2].stimulus[2] = smu2.trigger.MEASURE_COMPLETE_EVENT_ID

        # SET THE smu1 ENDPULSE STIMULUS TO BE EVENT BLENDER #2
        smu1.trigger.endpulse.stimulus = self.trigger.blender[2].EVENT_ID

        # TURN ON smu1 AND smu2
        smu1.source.output = smu1.OUTPUT_ON
        smu2.source.output = smu2.OUTPUT_ON

        # INITIATE MEASUREMENT
        # prepare SMUs to wait for trigger
        smu1.trigger.initiate()
        smu2.trigger.initiate()
        # send trigger
        self._write('*trg')

        # CHECK STATUS BUFFER FOR MEASUREMENT TO FINISH
        # Possible return values:
        # 6 = smua and smub sweeping
        # 4 = only smub sweeping
        # 2 = only smua sweeping
        # 0 = neither smu sweeping

        status = 0
        while status == 0:  # while loop that runs until the sweep begins
            status = self.status.operation.sweeping.condition
            time.sleep(0.1)

        while status > 0:  # while loop that runs until the sweep ends
            status = self.status.operation.sweeping.condition
            time.sleep(0.1)

        # EXTRACT DATA FROM SMU BUFFERS

        v_smu1 = self.readBuffer(buffer_smu1_2)
        i_smu1 = self.readBuffer(buffer_smu1_1)
        v_smu2 = self.readBuffer(buffer_smu2_2)
        i_smu2 = self.readBuffer(buffer_smu2_1)

        self.clearBuffer(smu1)
        self.clearBuffer(smu2)

        self.busy = False

        return v_smu1, i_smu1, v_smu2, i_smu2

# =============================================================================
# Define higher level control functions
# =============================================================================

    def transferMeasurement(self, smu_gate, smu_drain, VgStart, VgStop, VgStep,
                            VdList, tInt, delay, pulsed):
        """
        Records a transfer curve and saves the results in a TransistorSweepData
        instance.

        Args:
            smu_gate: SMU attached to gate electrode of FET for transfer
                measuremnt (keithley smu object).
            smu_drain: SMU attached to drain electrode of FET for transfer
                measuremnt (keithley smu object).
            VgStart (float): Start voltage of transfer sweep in Volts .
            VgStop (float): End voltage of transfer sweep in Volts.
            VgStep (float): Voltage step size for transfer sweep in Volts.
            VdList (list): List of drain voltage steps in Volts.
            tInt (float): Integration time in sec for every data point.
            delay (float): Settling time in sec before every measurement. Set
                to -1 for for automatic delay.
            pulsed (bool): True or False for pulsed or conteous measurements.

        Returns:
            Returns a TransistorSweepData object containing sweep data.
        """
        self.busy = True
        self.abort_event.clear()

        msg = ('Recording transfer curve with Vg from %sV to %sV, Vd = %s V. '
               % (VgStart, VgStop, VdList))
        logger.info(msg)

        # create TransistorSweepData instance
        sd = TransistorSweepData(sweepType='transfer')

        # create array with gate voltage steps, always inlude a last step at / beyond VgStop
        step = np.sign(VgStop - VgStart) * abs(VgStep)
        sweeplist_gate = np.arange(VgStart, VgStop + step, step)

        # record forward and backward sweeps for every drain voltage step
        for Vdrain in VdList:

            # check for abort event
            if self.abort_event.is_set():
                self.reset()
                self.beeper.beep(0.3, 2400)
                return sd

            # create array with drain voltages
            if Vdrain == 'trailing':
                sweeplist_drain = sweeplist_gate
            else:
                sweeplist_drain = np.full_like(sweeplist_gate, Vdrain)

            # conduct forward sweep
            vg_fwd, ig_fwd, vd_fwd, id_fwd = self.voltageSweepDualSMU(
                    smu_gate, smu_drain, sweeplist_gate, sweeplist_drain, tInt, delay, pulsed
                    )

            if not self.abort_event.is_set():
                sd.append(vFix=Vdrain, vSweep=vg_fwd, iDrain=id_fwd, iGate=ig_fwd)

            # conduct backward sweep
            sweeplist_gate = np.flip(sweeplist_gate)
            sweeplist_drain = np.flip(sweeplist_drain)

            vg_rvs, ig_rvs, vd_rvs, id_rvs = self.voltageSweepDualSMU(
                    smu_gate, smu_drain, sweeplist_gate, sweeplist_drain, tInt, delay, pulsed
                    )

            if not self.abort_event.is_set():
                sd.append(vFix=Vdrain, vSweep=vg_rvs, iDrain=id_rvs, iGate=ig_rvs)

        self.reset()
        self.beeper.beep(0.3, 2400)

        self.busy = False
        return sd

    def outputMeasurement(self, smu_gate, smu_drain, VdStart, VdStop, VdStep,
                          VgList, tInt, delay, pulsed):
        """
        Records an output curve and saves the results in a TransistorSweepData
        instance.

        Args:
            smu_gate: SMU attached to gate electrode of FET for transfer
                measuremnt (keithley smu object).
            smu_drain: SMU attached to drain electrode of FET for transfer
                measuremnt (keithley smu object).
            VgStart (float): Start voltage of output sweep in Volts .
            VgStop (float): End voltage of output sweep in Volts.
            VgStep (float): Voltage step size for output sweep in Volts.
            VdList (list): List of gate voltage steps in Volts.
            tInt (float): Integration time in sec for every data point.
            delay (float): Settling time in sec before every measurement. Set
                to -1 for for automatic delay.
            pulsed (bool): True or False for pulsed or conteous measurements.

        Returns:
            Returns a TransistorSweepData object containing sweep data.
        """

        self.busy = True
        self.abort_event.clear()
        msg = ('Recording output curve with Vd from %sV to %sV, Vg = %s V. '
               % (VdStart, VdStop, VgList))
        logger.info(msg)

        # create TransistorSweepData instance
        sd = TransistorSweepData(sweepType='output')

        # create array with drain voltage steps, always inlude a last step at / beyond VgStop
        step = np.sign(VdStop - VdStart) * abs(VdStep)
        sweeplist_drain = np.arange(VdStart, VdStop + step, step)

        for Vgate in VgList:
            if self.abort_event.is_set():
                self.reset()
                self.beeper.beep(0.3, 2400)
                return sd

            # create array with gate voltages
            sweeplist_gate = np.full_like(sweeplist_drain, Vgate)

            # conduct forward sweep
            vd_fwd, id_fwd, vg_fwd, ig_fwd = self.voltageSweepDualSMU(
                    smu_drain, smu_gate, sweeplist_drain, sweeplist_gate, tInt, delay, pulsed
                    )
            if not self.abort_event.is_set():
                sd.append(vFix=Vgate, vSweep=vd_fwd, iDrain=id_fwd, iGate=ig_fwd)

            # conduct backward sweep
            sweeplist_gate = np.flip(sweeplist_gate)
            sweeplist_drain = np.flip(sweeplist_drain)

            vd_rvs, id_rvs, vg_rvs, ig_rvs = self.voltageSweepDualSMU(
                    smu_drain, smu_gate, sweeplist_drain, sweeplist_gate, tInt, delay, pulsed
                    )

            if not self.abort_event.is_set():
                sd.append(vFix=Vgate, vSweep=vd_rvs, iDrain=id_rvs, iGate=ig_rvs)

        self.reset()
        self.beeper.beep(0.3, 2400)

        self.busy = False
        return sd

    def playChord(self, direction='up'):
        """Plays a chord on the Keithley."""
        if direction is 'up':
            self.beeper.beep(0.3, 1046.5)
            self.beeper.beep(0.3, 1318.5)
            self.beeper.beep(0.3, 1568)

        elif direction is 'down':
            self.beeper.beep(0.3, 1568)
            self.beeper.beep(0.3, 1318.5)
            self.beeper.beep(0.3, 1046.5)
        else:
            self.beeper.beep(0.2, 1046.5)
            self.beeper.beep(0.1, 1046.5)


class Keithley2600Factory(object):

    _instances = {}
    SMU_LIST = Keithley2600.SMU_LIST

    def __new__(cls, *args, **kwargs):
        """
        Create new instance for a new visa_address, otherwise return existing instance.
        """
        if args[0] in cls._instances:
            logger.debug('Returning existing instance with address %s.' % args[0])
            return cls._instances[args[0]]
        else:
            instance = Keithley2600(*args, **kwargs)
            cls._instances[args[0]] = instance
            logger.debug('Creating new instance with address %s.' % args[0])
            return instance<|MERGE_RESOLUTION|>--- conflicted
+++ resolved
@@ -355,17 +355,12 @@
         # connect to keithley
         self.connect()
 
-<<<<<<< HEAD
-    def list_resources(self):
-        return self.rm.list_resources()
-=======
     def __repr__(self):
         return '<%s(%s)>' % (type(self).__name__, self.visa_address)
 
 # =============================================================================
 # Connect to keithley
 # =============================================================================
->>>>>>> d3a70133
 
     def connect(self):
         """
