# -*- coding: utf-8 -*-
#
# Copyright © keithley2600 Project Contributors
# Licensed under the terms of the MIT License
# (see keithley2600/__init__.py for details)

"""
Core driver with the low level functions

"""

# system imports
import visa
import logging
import threading
import numpy as np
import time

# local import
from keithley2600.keithley_doc import CONSTANTS, FUNCTIONS, PROPERTIES, CLASSES, PROPERTY_LISTS
from keithley2600.sweep_data_class import TransistorSweepData

logger = logging.getLogger(__name__)

try:
    basestring
except NameError:
    basestring = str


class MagicPropertyList(object):
    """

    Class which mimics a property list and can be dynamically created. It fowards
    all calls to the _read method of the parent class and assignments to the
    _write method. Aribitrary values can be assigned, as long as _write can
    handle them.

    This class is designed to look like a  Keithley TSP "attribute", forward
    function calls to the Keithley, and return the results.

    """

    def __init__(self, name, parent):
        if not isinstance(name, basestring):
            raise ValueError('First argument must be of type str.')
        self._name = name
        self._parent = parent

    def __getitem__(self, i):
        new_name = '%s[%s]' % (self._name, i)
        return self._query(new_name)

    def __setitem__(self, i, value):
        new_name = '%s[%s] = %s' % (self._name, i, value)
        return self._write(new_name)

    def __iter__(self):
        return self

    def _write(self, value):
        self._parent._write(value)

    def _query(self, value):
        return self._parent._query(value)

    def _convert_input(self, value):
        try:
            return self._parent._convert_input(value)
        except AttributeError:
            return value

    def getdoc():
        pass


class MagicFunction(object):
    """

    Class which mimics a function and can be dynamically created. It fowards
    all calls to the _query method of the parent class and returns the result
    from _query. Calls accept aribitrary arguments, as long as _query can
    handle them.

    This class is designed to look like a  Keithley TSP function, forward
    function calls to the Keithley, and return the results.

    """

    def __init__(self, name, parent):
        if not isinstance(name, basestring):
            raise ValueError('First argument must be of type str.')
        self._name = name
        self._parent = parent

    def __call__(self, *args, **kwargs):
        """Pass on calls to self._write, store result in variable.
        Querying results from function calls directly may result in
        a VisaIOError timeout if the function does not return anything."""

        # convert incompatible aruments, return as list
        args = tuple(self._parent._convert_input(a) for a in args)
        # remove outside brackets and all quotation marks
        args_string = str(args).strip("(),").replace("'", "")
        # pass on calls to self._write
        self._parent._write('result = %s(%s)' % (self._name, args_string))
        # query for result in second call
        return self._parent._query('result')


class MagicClass(object):
    """

    Class which dynamically creates new attributes on access. These can be
    functions, properties, or other classes.

    MagicClass need the strings in FUNCTIONS and PROPERTIES to determine if the
    accessed attribute should behave like a function or property. Otherwise, it
    is assumed to be a new class.

    Attribute setters and getters are forwarded to _write and _query functions
    from the parent class. New functions are created as instances of
    MagicFunction, new classes are created as instances of MagicClass.

    MagicClass is designed to mimic a Keithley TSP command group with
    functions, attributes, and subordinate command groups.

    USAGE:
        inst = MagicClass('keithley')
        inst.reset() - Dynamically creates a new attribute 'reset' as an instance
                       of MagicFunction, then calls it.
        inst.beeper  - Dynamically creats new attribute 'beeper' and sets it to
                       a new MagicClass instance.
        newclass.beeper.enable - Fakes the property 'enable' of 'beeper'
                                 with _write as setter and _query as getter.

    """

    _name = ''
    _parent = None

    def __init__(self, name, parent=None):
        if not isinstance(name, basestring):
            raise ValueError('First argument must be of type str.')
        self._name = name
        self._parent = parent

    def __getattr__(self, attr):
        try:
            try:
                # check if attribute already exists. return attr if yes.
                return object.__getattr__(self, attr)
            except AttributeError:
                # check if key already exists. return value if yes.
                return self.__dict__[attr]
        except KeyError:
            # handle if not
            return self.__get_global_handler(attr)

    def __get_global_handler(self, name):
        # create callable sub-class for new attr
        new_name = '%s.%s' % (self._name, name)
        new_name = new_name.strip('.')

        if name in FUNCTIONS:
            handler = MagicFunction(new_name, parent=self)
            self.__dict__[new_name] = handler

        elif name in PROPERTIES or name in CONSTANTS:
            if new_name in PROPERTY_LISTS:
                handler = MagicPropertyList(new_name, parent=self)
            else:
                handler = self._query(new_name)

        elif name in CLASSES:
            handler = MagicClass(new_name, parent=self)
            self.__dict__[new_name] = handler

        else:
            raise AttributeError("'%s' object has no attribute '%s'" % (type(self), name))

        return handler

    def __setattr__(self, attr, value):
        if attr in PROPERTIES:
            value = self._convert_input(value)
            self._write('%s.%s = %s' % (self._name, attr, value))
        elif attr in CONSTANTS:
            raise ValueError('%s.%s is read-only.' % (self._name, attr))
        else:
            object.__setattr__(self, attr, value)
            self.__dict__[attr] = value

    def _write(self, value):
        self._parent._write(value)

    def _query(self, value):
        return self._parent._query(value)

    def _convert_input(self, value):
        try:
            return self._parent._convert_input(value)
        except AttributeError:
            return value

    def __getitem__(self, i):
        new_name = '%s[%s]' % (self._name, i)
        new_class = MagicClass(new_name, parent=self)
        return new_class

    def __iter__(self):
        return self

    def getdoc():
        pass


class KeithleyIOError(Exception):
    pass


class Keithley2600Base(MagicClass):
    """

    Keithley driver for base functions. It replicates the functionality and
    syntax from the Keithley TSP commands, which have a syntax similar to
    python.

    WARNING:
        There are currntly no checks for allowed arguments in the base
        commands. See the Keithley 2600 reference manual for all available
        commands and arguments. Almost all remotely accessible commands can be
        used with this driver. NOT SUPPORTED ARE:
             * tspnet.excecute() # conflicts with Python's excecute command
             * lan.trigger[N].connected # conflicts with the connected attribute of Keithley2600Base
             * All Keithley IV sweep commands. We implement our own in the
               Keithley2600 class.

    USAGE:
        >>> keithley = Keithley2600Base('TCPIP0::192.168.2.121::INSTR')
        >>> keithley.smua.measure.v()  # measures the smuA voltage
        >>> keithley.smua.source.levelv = -40  # applies -40V to smuA

    DOCUMENTATION:
        See the Keithley 2600 reference manual for all available commands and
        arguments.

    """

    _lock = threading.RLock()
    connection = False
    connected = False
    busy = False

    # input types that will be accepted as TSP lists by keithley
    TO_TSP_LIST = (list, np.ndarray, tuple, set)

    def __init__(self, visa_address, visa_library='@py'):
        MagicClass.__init__(self, name='', parent=self)
        self._name = ''  # visa_address will

        self.abort_event = threading.Event()

        self.visa_address = visa_address
        self.visa_library = visa_library

        # open visa resource manager with selected library / backend
        self.rm = visa.ResourceManager(self.visa_library)
        # connect to keithley
        self.connect()

<<<<<<< HEAD
    def list_resources(self):
        return self.rm.list_resources()
=======
    def __repr__(self):
        return '<%s(%s)>' % (type(self).__name__, self.visa_address)

# =============================================================================
# Connect to keithley
# =============================================================================
>>>>>>> 9b0d8f6d

    def connect(self):
        """
        Connects to Keithley and opens pyvisa API.
        """
        try:
            self.connection = self.rm.open_resource(self.visa_address)
            self.connection.read_termination = '\n'
            self.connected = True
            logger.debug('Connected to Keithley at %s.' % self.visa_address)
        except:
            # TODO: catch specific error once implemented in pyvisa-py
            logger.warning('Could not connect to Keithley at %s.' % self.visa_address)
            self.connection = False
            self.connected = False

    def disconnect(self):
        """ Disconnect from Keithley """
        if self.connection:
            try:
                self.connection.close()
                self.connection = False
                self.connected = False
                del self.connection
                logger.debug('Disconnected from Keithley at %s.' % self.visa_address)
            except AttributeError:
                self.connected = False
                pass

# =============================================================================
# Define I/O
# =============================================================================

    def _write(self, value):
        """
        Writes text to Keithley. Input must be a string.
        """
        logger.debug(value)

        if self.connection:
            self.connection.write(value)
        else:
            raise KeithleyIOError('No connection to keithley present. Try to call connect().')

    def _query(self, value):
        """
        Queries and expects response from Keithley. Input must be a string.
        """
        logger.debug('print(%s)' % value)

        if self.connection:
            with self._lock:
                r = self.connection.query('print(%s)' % value)

            return self.parse_response(r)
        else:
            raise KeithleyIOError('No connection to keithley present. Try to call connect().')

    def parse_response(self, string):
        try:
            r = float(string)
        except ValueError:
            if string == 'nil':
                r = None
            elif string == 'true':
                r = True
            elif string == 'false':
                r = False
            else:
                r = string

        return r

    def _convert_input(self, value):
        """ Convert bools to lower case strings and lists / tuples to comma delimted strings
        enclosed by curly brackets."""
        if isinstance(value, bool):
            # convert bool True to string 'true'
            value = str(value).lower()
        elif isinstance(value, self.TO_TSP_LIST):
            # convert some iterables to a TSP type list '{1,2,3,4}'
            value = '{%s}' % ', '.join(map(str, value))
        return value


class Keithley2600(Keithley2600Base):
    """

    Keithley driver with acccess to base functions and higher level functions
    such as IV measurements, tranfer and output curves, etc. Base command
    replicate the functionality and syntax from the Keithley TSP functions,
    which have a syntax similar to python.

    WARNING:
        There are currntly no checks for allowed arguments in the base
        commands. See the Keithley 2600 reference manual for all available
        commands and arguments. Almost all remotely accessible commands can be
        used with this driver. NOT SUPPORTED ARE:
             * tspnet.excecute() # conflicts with Python's excecute command
             * All Keithley IV sweep commands. We implement our own here.

    EXAMPLE USAGE:
        Base commands from keithley TSP:

        >>> k = Keithley2600('TCPIP0::192.168.2.121::INSTR')
        >>> k.smua.measure.v()  # measures the smuA voltage
        >>> k.smua.source.levelv = -40  # sets source level of smuA

        New mid-level commands:

        >>> data = k.readBuffer('smua.nvbuffer1')
        >>> k.clearBuffer(k.sma) # clears buffer of smuA
        >>> k.setIntegrationTime(k.smua, 0.001) # in sec

        >>> k.applyVoltage(k.smua, -60) # applies -60V to smuA
        >>> k.applyCurrent(k.smub, 0.1) # sources 0.1A from smuB
        >>> k.rampToVoltage(k.smua, 10, delay=0.1, stepSize=1)

        >>> k.voltageSweepSingleSMU(smu=k.smua, smu_sweeplist=list(range(0, 61)),
                                    tInt=0.1, delay=-1, pulsed=False)  # records single SMU IV curve
        >>> k.voltageSweepDualSMU(smu1=k.smua, smu2=k.smub, smu1_sweeplist=list(range(0, 61)),
                                  smu2_sweeplist=list(range(0, 61)), tInt=0.1, delay=-1,
                                  pulsed=False)  # records dual SMU IV curve

        New high-level commands:

        >>> data1 = k.outputMeasurement(...) # records output curve
        >>> data2 = k.transferMeasurement(...) # records transfer curve

    """

    SMU_LIST = ['smua', 'smub']

    def __init__(self, visa_address, visa_library='@py'):
        Keithley2600Base.__init__(self, visa_address, visa_library)

    def __repr__(self):
        return '<%s(%s)>' % (type(self).__name__, self.visa_address)

    def _check_smu(self, smu):
        """Check if selected smu is indeed present."""
        assert smu._name.split('.')[-1] in self.SMU_LIST

    def _get_smu_string(self, smu):
        return smu._name.split('.')[-1]

# =============================================================================
# Define lower level control functions
# =============================================================================

    def readBuffer(self, bufferName):
        """
        Reads buffer values and returns them as a list.
        Clears buffer afterwards.
        """
        n = int(float(self._query('%s.n' % bufferName)))
        list_out = [0.00] * n
        for i in range(0, n):
            list_out[i] = float(self._query('%s[%d]' % (bufferName, i+1)))

        # clears buffer
        self._write('%s.clear()' % bufferName)
        self._write('%s.clearcache()' % bufferName)
        return list_out

    def clearBuffer(self, smu):
        """ Clears buffer of given smu."""

        self._check_smu(smu)

        smu.nvbuffer1.clear()
        smu.nvbuffer2.clear()

        smu.nvbuffer1.clearcache()
        smu.nvbuffer2.clearcache()

    def setIntegrationTime(self, smu, tInt):
        """ Sets the integration time of SMU for measurements in sec. """

        self._check_smu(smu)

        # determine number of power-line-cycles used for integration
        nplc = tInt * self.localnode.linefreq
        smu.measure.nplc = nplc

    def applyVoltage(self, smu, voltage):
        """
        Turns on the specified SMU and applies a voltage.
        """

        self._check_smu(smu)

        smu.source.output = smu.OUTPUT_ON
        smu.source.levelv = voltage

    def applyCurrent(self, smu, curr):
        """
        Turns on the specified SMU and sources a current.
        """
        self._check_smu(smu)

        smu.source.leveli = curr
        smu.source.output = smu.OUTPUT_ON

    def rampToVoltage(self, smu, targetVolt, delay=0.1, stepSize=1):
        """
        Ramps up the voltage of the specified SMU. Beeps when done.

        INPUT:
            targetVolt - target gate voltage
            stepSize - size of voltage ramp steps in Volts
            delay -  delay between steps in sec
        """

        self._check_smu(smu)

        smu.source.output = smu.OUTPUT_ON

        # get current voltage
        Vcurr = smu.source.levelv
        if Vcurr == targetVolt:
            return

        self.display.smua.measure.func = self.display.MEASURE_DCVOLTS
        self.display.smub.measure.func = self.display.MEASURE_DCVOLTS

        step = np.sign(targetVolt - Vcurr) * abs(stepSize)

        for V in np.arange(Vcurr-step, targetVolt-step, step):
            smu.source.levelv = V
            smu.measure.v()
            time.sleep(delay)

        targetVolt = smu.measure.v()
        logger.info('Gate voltage set to Vg = %s V.' % round(targetVolt))

        self.beeper.beep(0.3, 2400)

    def voltageSweepSingleSMU(self, smu, smu_sweeplist, tInt, delay, pulsed):
        """
        Sweeps voltage at one SMU. Measures and returns current and voltage during sweep.

        INPUTS:
            smu - 1st SMU to be sweept
            smu_sweeplist - voltages to sweep, must be a list, tuple, or numpy array
            tInt - integration time per data point (float)
            delay - settling delay before measurement (float)
            pulsed - continous or pulsed sweep (bool)
        """

        # input checks
        self._check_smu(smu)

        # set state to busy
        self.busy = True
        # Define lists containing results. If we abort early, we have something to return.
        v_smu, i_smu = [], []

        if self.abort_event.is_set():
            self.busy = False
            return v_smu, i_smu

        # setup smu to sweep through list on trigger
        smu.trigger.source.listv(smu_sweeplist)
        smu.trigger.source.action = smu.ENABLE

        # CONFIGURE INTEGRATION TIME FOR EACH MEASUREMENT
        nplc = tInt * self.localnode.linefreq
        smu.measure.nplc = nplc

        # CONFIGURE SETTLING TIME FOR GATE VOLTAGE, I-LIMIT, ETC...
        smu.measure.delay = delay
        smu.measure.autorangei = smu.AUTORANGE_ON

        # smu.trigger.source.limiti = 0.1

        smu.source.func = smu.OUTPUT_DCVOLTS

        # 2-wire measurement (use SENSE_REMOTE for 4-wire)
        # smu.sense = smu.SENSE_LOCAL

        # clears SMU buffers
        smu.nvbuffer1.clear()
        smu.nvbuffer2.clear()

        smu.nvbuffer1.clearcache()
        smu.nvbuffer2.clearcache()

        # diplay current values during measurement
        self.display.smua.measure.func = self.display.MEASURE_DCAMPS
        self.display.smub.measure.func = self.display.MEASURE_DCAMPS

        # SETUP TRIGGER ARM AND COUNTS
        # trigger count = number of data points in measurement
        # arm count = number of times the measurement is repeated (set to 1)

        npts = len(smu_sweeplist)
        smu.trigger.count = npts

        # SET THE MEASUREMENT TRIGGER ON BOTH SMU'S
        # Set measurment to trigger once a change in the gate value on
        # sweep smu is complete, i.e., a measurment will occur
        # after the voltage is stepped.
        # Both channels should be set to trigger on the sweep smu event
        # so the measurements occur at the same time.

        # enable smu
        smu.trigger.measure.action = smu.ENABLE

        # measure current on trigger, store in buffer of smu
        buffer_smu_1 = '%s.nvbuffer1' % self._get_smu_string(smu)
        buffer_smu_2 = '%s.nvbuffer2' % self._get_smu_string(smu)

        smu.trigger.measure.iv(buffer_smu_1, buffer_smu_2)

        # initiate measure trigger when source is complete
        smu.trigger.measure.stimulus = smu.trigger.SOURCE_COMPLETE_EVENT_ID

        # SET THE ENDPULSE ACTION TO HOLD
        # Options are SOURCE_HOLD AND SOURCE_IDLE, hold maintains same voltage
        # throughout step in sweep (typical IV sweep behavior). idle will allow
        # pulsed IV sweeps.

        if pulsed:
            endPulseAction = 0  # SOURCE_IDLE
        elif not pulsed:
            endPulseAction = 1  # SOURCE_HOLD
        else:
            raise TypeError("'pulsed' must be of type 'bool'.")

        smu.trigger.endpulse.action = endPulseAction

        # SET THE ENDSWEEP ACTION TO HOLD IF NOT PULSED
        # Output voltage will be held after sweep is done!

        smu.trigger.endsweep.action = endPulseAction

        # SET THE EVENT TO TRIGGER THE SMU'S TO THE ARM LAYER
        # A typical measurement goes from idle -> arm -> trigger.
        # The 'trigger.event_id' option sets the transition arm -> trigger
        # to occur after sending *trg to the instrument.

        smu.trigger.arm.stimulus = self.trigger.EVENT_ID

        # Prepare an event blender (blender #1) that triggers when
        # the smua enters the trigger layer or reaches the end of a
        # single trigger layer cycle.

        # triggers when either of the stimuli are true ('or enable')
        self.trigger.blender[1].orenable = True
        self.trigger.blender[1].stimulus[1] = smu.trigger.ARMED_EVENT_ID
        self.trigger.blender[1].stimulus[2] = smu.trigger.PULSE_COMPLETE_EVENT_ID

        # SET THE smu SOURCE STIMULUS TO BE EVENT BLENDER #1
        # A source measure cycle within the trigger layer will occur when
        # either the trigger layer is entered (termed 'armed event') for the
        # first time or a single cycle of the trigger layer is complete (termed
        # 'pulse complete event').

        smu.trigger.source.stimulus = self.trigger.blender[1].EVENT_ID

        # PREPARE AN EVENT BLENDER (blender #2) THAT TRIGGERS WHEN BOTH SMU'S
        # HAVE COMPLETED A MEASUREMENT.
        # This is needed to prevent the next source measure cycle from occuring
        # before the measurement on both channels is complete.

        self.trigger.blender[2].orenable = True  # triggers when both stimuli are true
        self.trigger.blender[2].stimulus[1] = smu.trigger.MEASURE_COMPLETE_EVENT_ID

        # SET THE smu ENDPULSE STIMULUS TO BE EVENT BLENDER #2
        smu.trigger.endpulse.stimulus = self.trigger.blender[2].EVENT_ID

        # TURN ON smu
        smu.source.output = smu.OUTPUT_ON

        # INITIATE MEASUREMENT
        # prepare SMUs to wait for trigger
        smu.trigger.initiate()

        # send trigger
        self._write('*trg')

        # CHECK STATUS BUFFER FOR MEASUREMENT TO FINISH
        # Possible return values:
        # 6 = smua and smub sweeping
        # 4 = only smub sweeping
        # 2 = only smua sweeping
        # 0 = neither smu sweeping

        status = 0
        while status == 0:  # while loop that runs until the sweep begins
            status = self.status.operation.sweeping.condition

        while status > 0:  # while loop that runs until the sweep ends
            status = self.status.operation.sweeping.condition

        # EXTRACT DATA FROM SMU BUFFERS

        v_smu = self.readBuffer(buffer_smu_2)
        i_smu = self.readBuffer(buffer_smu_1)

        self.clearBuffer(smu)

        self.busy = False

        return v_smu, i_smu

    def voltageSweepDualSMU(self, smu1, smu2, smu1_sweeplist, smu2_sweeplist, tInt, delay, pulsed):
        """
        Sweeps voltages at two SMUs. Measures and returns current and voltage during sweep.

        INPUTS:
            smu1 - 1st SMU to be sweept
            smu2 - 2nd SMU to be sweept
            smu1_sweeplist - array of voltages to sweep
            smu2_sweeplist - array of voltages to sweep
            tInt - integration time per data point (float)
            delay - settling delay before measurement (float)
            pulsed - continous or pulsed sweep (bool)
        """

        # input checks
        self._check_smu(smu1)
        self._check_smu(smu2)

        assert len(smu1_sweeplist) == len(smu2_sweeplist)

        # set state to busy
        self.busy = True
        # Define lists containing results. If we abort early, we have something to return.
        v_smu1, i_smu1, v_smu2, i_smu2 = [], [], [], []

        if self.abort_event.is_set():
            self.busy = False
            return v_smu1, i_smu1, v_smu2, i_smu2

        # Setup smua/smub for sweep measurement. The voltage is swept through the given lists

        # setup smu1 and smu2 to sweep through lists on trigger
        smu1.trigger.source.listv(smu1_sweeplist)
        smu1.trigger.source.action = smu1.ENABLE

        smu2.trigger.source.listv(smu2_sweeplist)
        smu2.trigger.source.action = smu2.ENABLE

        # CONFIGURE INTEGRATION TIME FOR EACH MEASUREMENT
        nplc = tInt * self.localnode.linefreq
        smu1.measure.nplc = nplc
        smu2.measure.nplc = nplc

        # CONFIGURE SETTLING TIME FOR GATE VOLTAGE, I-LIMIT, ETC...
        smu1.measure.delay = delay
        smu2.measure.delay = delay

        smu1.measure.autorangei = smu1.AUTORANGE_ON
        smu2.measure.autorangei = smu2.AUTORANGE_ON

        # smu1.trigger.source.limiti = 0.1
        # smu2.trigger.source.limiti = 0.1

        smu1.source.func = smu1.OUTPUT_DCVOLTS
        smu2.source.func = smu2.OUTPUT_DCVOLTS

        # 2-wire measurement (use SENSE_REMOTE for 4-wire)
        # smu1.sense = smu1.SENSE_LOCAL
        # smu2.sense = smu2.SENSE_LOCAL

        # clears SMU buffers
        smu1.nvbuffer1.clear()
        smu1.nvbuffer2.clear()
        smu2.nvbuffer1.clear()
        smu2.nvbuffer2.clear()

        smu1.nvbuffer1.clearcache()
        smu1.nvbuffer2.clearcache()
        smu2.nvbuffer1.clearcache()
        smu2.nvbuffer2.clearcache()

        # diplay current values during measurement
        self.display.smua.measure.func = self.display.MEASURE_DCAMPS
        self.display.smub.measure.func = self.display.MEASURE_DCAMPS

        # SETUP TRIGGER ARM AND COUNTS
        # trigger count = number of data points in measurement
        # arm count = number of times the measurement is repeated (set to 1)

        npts = len(smu1_sweeplist)

        smu1.trigger.count = npts
        smu2.trigger.count = npts

        # SET THE MEASUREMENT TRIGGER ON BOTH SMU'S
        # Set measurment to trigger once a change in the gate value on
        # sweep smu is complete, i.e., a measurment will occur
        # after the voltage is stepped.
        # Both channels should be set to trigger on the sweep smu event
        # so the measurements occur at the same time.

        # enable smu
        smu1.trigger.measure.action = smu1.ENABLE
        smu2.trigger.measure.action = smu2.ENABLE

        # measure current on trigger, store in buffer of smu
        buffer_smu1_1 = '%s.nvbuffer1' % self._get_smu_string(smu1)
        buffer_smu1_2 = '%s.nvbuffer2' % self._get_smu_string(smu1)

        buffer_smu2_1 = '%s.nvbuffer1' % self._get_smu_string(smu2)
        buffer_smu2_2 = '%s.nvbuffer2' % self._get_smu_string(smu2)

        smu1.trigger.measure.iv(buffer_smu1_1, buffer_smu1_2)
        smu2.trigger.measure.iv(buffer_smu2_1, buffer_smu2_2)

        # initiate measure trigger when source is complete
        smu1.trigger.measure.stimulus = smu1.trigger.SOURCE_COMPLETE_EVENT_ID
        smu2.trigger.measure.stimulus = smu1.trigger.SOURCE_COMPLETE_EVENT_ID

        # SET THE ENDPULSE ACTION TO HOLD
        # Options are SOURCE_HOLD AND SOURCE_IDLE, hold maintains same voltage
        # throughout step in sweep (typical IV sweep behavior). idle will allow
        # pulsed IV sweeps.

        if pulsed:
            endPulseAction = 0  # SOURCE_IDLE
        elif not pulsed:
            endPulseAction = 1  # SOURCE_HOLD
        else:
            raise TypeError("'pulsed' must be of type 'bool'.")

        smu1.trigger.endpulse.action = endPulseAction
        smu2.trigger.endpulse.action = endPulseAction

        # SET THE ENDSWEEP ACTION TO HOLD IF NOT PULSED
        # Output voltage will be held after sweep is done!

        smu1.trigger.endsweep.action = endPulseAction
        smu2.trigger.endsweep.action = endPulseAction

        # SET THE EVENT TO TRIGGER THE SMU'S TO THE ARM LAYER
        # A typical measurement goes from idle -> arm -> trigger.
        # The 'trigger.event_id' option sets the transition arm -> trigger
        # to occur after sending *trg to the instrument.

        smu1.trigger.arm.stimulus = self.trigger.EVENT_ID

        # Prepare an event blender (blender #1) that triggers when
        # the smua enters the trigger layer or reaches the end of a
        # single trigger layer cycle.

        # triggers when either of the stimuli are true ('or enable')
        self.trigger.blender[1].orenable = True
        self.trigger.blender[1].stimulus[1] = smu1.trigger.ARMED_EVENT_ID
        self.trigger.blender[1].stimulus[2] = smu1.trigger.PULSE_COMPLETE_EVENT_ID

        # SET THE smu1 SOURCE STIMULUS TO BE EVENT BLENDER #1
        # A source measure cycle within the trigger layer will occur when
        # either the trigger layer is entered (termed 'armed event') for the
        # first time or a single cycle of the trigger layer is complete (termed
        # 'pulse complete event').

        smu1.trigger.source.stimulus = self.trigger.blender[1].EVENT_ID

        # PREPARE AN EVENT BLENDER (blender #2) THAT TRIGGERS WHEN BOTH SMU'S
        # HAVE COMPLETED A MEASUREMENT.
        # This is needed to prevent the next source measure cycle from occuring
        # before the measurement on both channels is complete.

        self.trigger.blender[2].orenable = False  # triggers when both stimuli are true
        self.trigger.blender[2].stimulus[1] = smu1.trigger.MEASURE_COMPLETE_EVENT_ID
        self.trigger.blender[2].stimulus[2] = smu2.trigger.MEASURE_COMPLETE_EVENT_ID

        # SET THE smu1 ENDPULSE STIMULUS TO BE EVENT BLENDER #2
        smu1.trigger.endpulse.stimulus = self.trigger.blender[2].EVENT_ID

        # TURN ON smu1 AND smu2
        smu1.source.output = smu1.OUTPUT_ON
        smu2.source.output = smu2.OUTPUT_ON

        # INITIATE MEASUREMENT
        # prepare SMUs to wait for trigger
        smu1.trigger.initiate()
        smu2.trigger.initiate()
        # send trigger
        self._write('*trg')

        # CHECK STATUS BUFFER FOR MEASUREMENT TO FINISH
        # Possible return values:
        # 6 = smua and smub sweeping
        # 4 = only smub sweeping
        # 2 = only smua sweeping
        # 0 = neither smu sweeping

        status = 0
        while status == 0:  # while loop that runs until the sweep begins
            status = self.status.operation.sweeping.condition
            time.sleep(0.1)

        while status > 0:  # while loop that runs until the sweep ends
            status = self.status.operation.sweeping.condition
            time.sleep(0.1)

        # EXTRACT DATA FROM SMU BUFFERS

        v_smu1 = self.readBuffer(buffer_smu1_2)
        i_smu1 = self.readBuffer(buffer_smu1_1)
        v_smu2 = self.readBuffer(buffer_smu2_2)
        i_smu2 = self.readBuffer(buffer_smu2_1)

        self.clearBuffer(smu1)
        self.clearBuffer(smu2)

        self.busy = False

        return v_smu1, i_smu1, v_smu2, i_smu2

# =============================================================================
# Define higher level control functions
# =============================================================================

    def transferMeasurement(self, smu_gate, smu_drain, VgStart, VgStop, VgStep,
                            VdList, tInt, delay, pulsed):

        """
        Records a transfer curve and saves the results in a TransistorSweepData
        instance.
        """
        self.busy = True
        self.abort_event.clear()

        msg = ('Recording transfer curve with Vg from %sV to %sV, Vd = %s V. '
               % (VgStart, VgStop, VdList))
        logger.info(msg)

        # create TransistorSweepData instance
        sd = TransistorSweepData(sweepType='transfer')

        # create array with gate voltage steps, always inlude a last step at / beyond VgStop
        step = np.sign(VgStop - VgStart) * abs(VgStep)
        sweeplist_gate = np.arange(VgStart, VgStop + step, step)

        # record forward and backward sweeps for every drain voltage step
        for Vdrain in VdList:

            # check for abort event
            if self.abort_event.is_set():
                self.reset()
                self.beeper.beep(0.3, 2400)
                return sd

            # create array with drain voltages
            if Vdrain == 'trailing':
                sweeplist_drain = sweeplist_gate
            else:
                sweeplist_drain = np.full_like(sweeplist_gate, Vdrain)

            # conduct forward sweep
            vg_fwd, ig_fwd, vd_fwd, id_fwd = self.voltageSweepDualSMU(
                    smu_gate, smu_drain, sweeplist_gate, sweeplist_drain, tInt, delay, pulsed
                    )

            if not self.abort_event.is_set():
                sd.append(vFix=Vdrain, vSweep=vg_fwd, iDrain=id_fwd, iGate=ig_fwd)

            # conduct backward sweep
            sweeplist_gate = np.flip(sweeplist_gate)
            sweeplist_drain = np.flip(sweeplist_drain)

            vg_rvs, ig_rvs, vd_rvs, id_rvs = self.voltageSweepDualSMU(
                    smu_gate, smu_drain, sweeplist_gate, sweeplist_drain, tInt, delay, pulsed
                    )

            if not self.abort_event.is_set():
                sd.append(vFix=Vdrain, vSweep=vg_rvs, iDrain=id_rvs, iGate=ig_rvs)

        self.reset()
        self.beeper.beep(0.3, 2400)

        self.busy = False
        return sd

    def outputMeasurement(self, smu_gate, smu_drain, VdStart, VdStop, VdStep,
                          VgList, tInt, delay, pulsed):
        """
        Records a output curve and saves the results in a TransistorSweepData
        instance.
        """
        self.busy = True
        self.abort_event.clear()
        msg = ('Recording output curve with Vd from %sV to %sV, Vg = %s V. '
               % (VdStart, VdStop, VgList))
        logger.info(msg)

        # create TransistorSweepData instance
        sd = TransistorSweepData(sweepType='output')

        # create array with drain voltage steps, always inlude a last step at / beyond VgStop
        step = np.sign(VdStop - VdStart) * abs(VdStep)
        sweeplist_drain = np.arange(VdStart, VdStop + step, step)

        for Vgate in VgList:
            if self.abort_event.is_set():
                self.reset()
                self.beeper.beep(0.3, 2400)
                return sd

            # create array with gate voltages
            sweeplist_gate = np.full_like(sweeplist_drain, Vgate)

            # conduct forward sweep
            vd_fwd, id_fwd, vg_fwd, ig_fwd = self.voltageSweepDualSMU(
                    smu_drain, smu_gate, sweeplist_drain, sweeplist_gate, tInt, delay, pulsed
                    )
            if not self.abort_event.is_set():
                sd.append(vFix=Vgate, vSweep=vd_fwd, iDrain=id_fwd, iGate=ig_fwd)

            # conduct backward sweep
            sweeplist_gate = np.flip(sweeplist_gate)
            sweeplist_drain = np.flip(sweeplist_drain)

            vd_rvs, id_rvs, vg_rvs, ig_rvs = self.voltageSweepDualSMU(
                    smu_drain, smu_gate, sweeplist_drain, sweeplist_gate, tInt, delay, pulsed
                    )

            if not self.abort_event.is_set():
                sd.append(vFix=Vgate, vSweep=vd_rvs, iDrain=id_rvs, iGate=ig_rvs)

        self.reset()
        self.beeper.beep(0.3, 2400)

        self.busy = False
        return sd

    def playChord(self, direction='up'):

        if direction is 'up':
            self.beeper.beep(0.3, 1046.5)
            self.beeper.beep(0.3, 1318.5)
            self.beeper.beep(0.3, 1568)

        elif direction is 'down':
            self.beeper.beep(0.3, 1568)
            self.beeper.beep(0.3, 1318.5)
            self.beeper.beep(0.3, 1046.5)
        else:
            self.beeper.beep(0.2, 1046.5)
            self.beeper.beep(0.1, 1046.5)


class Keithley2600Factory(object):

    _instances = {}
    SMU_LIST = Keithley2600.SMU_LIST

    def __new__(cls, *args, **kwargs):
        """
        Create new instance for a new visa_address, otherwise return existing instance.
        """
        if args[0] in cls._instances.keys():
            logger.debug('Returning existing instance with address %s.' % args[0])
            return cls._instances[args[0]]
        else:
            instance = Keithley2600(*args, **kwargs)
            cls._instances[args[0]] = instance
            logger.debug('Creating new instance with address %s.' % args[0])
            return instance<|MERGE_RESOLUTION|>--- conflicted
+++ resolved
@@ -269,17 +269,12 @@
         # connect to keithley
         self.connect()
 
-<<<<<<< HEAD
-    def list_resources(self):
-        return self.rm.list_resources()
-=======
     def __repr__(self):
         return '<%s(%s)>' % (type(self).__name__, self.visa_address)
 
 # =============================================================================
 # Connect to keithley
 # =============================================================================
->>>>>>> 9b0d8f6d
 
     def connect(self):
         """
