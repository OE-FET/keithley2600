--- conflicted
+++ resolved
@@ -1,13 +1,7 @@
 # -*- coding: utf-8 -*-
 """
 MIT License
-===========
-<<<<<<< HEAD
-The spyder/images dir and some source files under other terms (see NOTICE.txt).
-Copyright (c) 2009- Spyder Project Contributors and others (see AUTHORS.txt)
-=======
 Copyright (c) 2009- keithley2600 Project Contributors
->>>>>>> 58c7fd2a
 Permission is hereby granted, free of charge, to any person
 obtaining a copy of this software and associated documentation
 files (the "Software"), to deal in the Software without
